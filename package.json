--- conflicted
+++ resolved
@@ -1,10 +1,6 @@
 {
   "name": "photo-sphere-viewer",
-<<<<<<< HEAD
-  "version": "3.4.1",
-=======
-  "version": "3.5.0-SNAPSHOT",
->>>>>>> cefb25f1
+  "version": "3.5.0",
   "authors": [
     {
       "name": "Jérémy Heleine",
