{
  "name": "photo-sphere-viewer",
<<<<<<< HEAD
  "version": "3.6.0",
=======
  "version": "4.0.0-SNAPSHOT",
  "description": "A JavaScript library to display Photo Sphere panoramas",
  "homepage": "https://photo-sphere-viewer.js.org",
  "main": "dist/photo-sphere-viewer.js",
  "files": [
    "src/",
    "dist/"
  ],
>>>>>>> 26870296
  "authors": [
    {
      "name": "Jérémy Heleine",
      "email": "jeremy.heleine@gmail.com",
      "homepage": "http://jeremyheleine.me"
    },
    {
      "name": "Damien \"Mistic\" Sorel",
      "email": "contact@git.strangeplanet.fr",
      "homepage": "https://www.strangeplanet.fr"
    }
  ],
<<<<<<< HEAD
  "description": "A JavaScript library to display Photo Sphere panoramas",
  "homepage": "https://photo-sphere-viewer.js.org",
  "dependencies": {
    "three": ">= 0.97.0",
    "uevent": "~1.0.0",
    "dot": ">=1.0.3"
  },
  "devDependencies": {
    "autoprefixer": "^9.1.5",
    "foodoc": "^0.0.9",
    "grunt": "^1.0.0",
    "grunt-banner": "^0.6.0",
    "grunt-cli": "^1.3.1",
    "grunt-contrib-clean": "^2.0.0",
    "grunt-contrib-concat": "^1.0.0",
    "grunt-contrib-connect": "^2.0.0",
    "grunt-contrib-copy": "^1.0.0",
    "grunt-contrib-cssmin": "^3.0.0",
    "grunt-contrib-jshint": "^2.0.0",
    "grunt-contrib-uglify": "^4.0.0",
    "grunt-contrib-watch": "^1.0.0",
    "grunt-jscs": "^3.0.1",
    "grunt-jsdoc": "^2.1.0",
    "grunt-mocha-test": "^0.13.2",
    "grunt-open": "^0.2.3",
    "grunt-postcss": "^0.9.0",
    "grunt-sass": "^3.0.0",
    "grunt-sass-lint": "^0.2.2",
    "grunt-wrap": "^0.3.0",
    "jit-grunt": "^0.10.0",
    "mocha": "^5.0.0",
    "node-sass": "^4.9.1",
    "nosleep.js": "^0.9.0",
    "promise-polyfill": "^8.1.0",
    "simple-cli": "^5.0.0",
    "time-grunt": "^2.0.0"
  },
=======
>>>>>>> 26870296
  "keywords": [
    "photosphere",
    "panorama",
    "threejs"
  ],
  "license": "MIT",
  "repository": {
    "type": "git",
    "url": "git://github.com/mistic100/Photo-Sphere-Viewer.git"
  },
  "dependencies": {
    "three": "^0.115.0",
    "uevent": "~2.0.0"
  },
  "devDependencies": {
    "@babel/core": "^7.7.4",
    "@babel/plugin-proposal-class-properties": "^7.8.3",
    "@babel/plugin-proposal-optional-chaining": "^7.9.0",
    "@babel/preset-env": "^7.7.4",
    "@babel/register": "^7.7.4",
    "@csstools/postcss-sass": "^4.0.0",
    "@pixi/jsdoc-template": "^2.5.1",
    "@rollup/plugin-alias": "^3.0.1",
    "@rollup/plugin-inject": "^4.0.1",
    "@rollup/plugin-replace": "^2.3.1",
    "@vuepress/plugin-active-header-links": "^1.2.0",
    "@vuepress/plugin-back-to-top": "^1.2.0",
    "@vuepress/plugin-google-analytics": "^1.2.0",
    "autoprefixer": "^9.7.3",
    "axios": "^0.19.2",
    "babel-eslint": "^10.0.3",
    "cpx": "^1.5.0",
    "date-fns": "^2.9.0",
    "eslint": "^6.7.2",
    "eslint-config-airbnb-base": "^14.0.0",
    "eslint-plugin-import": "^2.18.2",
    "jsdoc": "^3.6.3",
    "live-server": "^1.2.0",
    "marked": "^1.0.0",
    "mocha": "^7.0.0",
    "ngrok": "^3.2.7",
    "node-sass": "^4.13.0",
    "nodemon": "^2.0.0",
    "nosleep.js": "^0.9.0",
    "npm-run-all": "^4.1.3",
    "postcss-banner": "^3.0.0",
    "promise-polyfill": "^8.1.3",
    "raw-loader": "^4.0.0",
    "rollup": "^2.0.2",
    "rollup-plugin-babel": "^4.3.3",
    "rollup-plugin-local-resolve": "^1.0.7",
    "rollup-plugin-postcss": "^3.1.0",
    "rollup-plugin-string": "^3.0.0",
    "stylelint": "^13.0.0",
    "stylelint-config-standard": "^20.0.0",
    "stylelint-scss": "^3.13.0",
    "vue-material": "^1.0.0-beta-11",
    "vuepress": "^1.4.0",
    "vuepress-plugin-element-tabs": "^0.2.8"
  },
  "scripts": {
    "compile": "npm-run-all compile:*",
    "compile:prepare": "cpx \"node_modules/three/examples/js/**/*\" three-examples/",
    "compile:rollup": "rollup --config rollup.config.js",
    "doc": "npm-run-all doc:*",
    "doc:clean": "rm -rf public/*",
    "doc:vuepress": "vuepress build docs",
    "doc:jsdoc": "jsdoc --configure .jsdoc.json --destination public/api src",
    "doc:assets": "cpx \"example/assets/*\" public/assets && cpx example/Bryce-Canyon-National-Park-Mark-Doliner.jpg public/assets && cpx \"example/suntemple-cubemap/*\" public/assets/suntemple-cubemap",
    "test": "npm-run-all --parallel test:*",
    "test:mocha": "mocha --require @babel/register --recursive \"src/**/*.spec.js\"",
    "test:eslint": "eslint src --ignore-path .gitignore --ignore-pattern \"*.spec.js\"",
    "test:sasslint": "stylelint \"src/**/*.scss\"",
    "start": "npm-run-all --parallel dev:**",
    "start:doc": "vuepress dev docs",
    "start:remote": "ngrok http 8080",
    "dev:serve": "live-server --watch=dist,example --wait=1000 --open=example",
    "dev:watch": "nodemon --watch src/ --ext js,scss,svg,html --exec \"npm run compile\""
  }
}<|MERGE_RESOLUTION|>--- conflicted
+++ resolved
@@ -1,9 +1,6 @@
 {
   "name": "photo-sphere-viewer",
-<<<<<<< HEAD
-  "version": "3.6.0",
-=======
-  "version": "4.0.0-SNAPSHOT",
+  "version": "4.0.0",
   "description": "A JavaScript library to display Photo Sphere panoramas",
   "homepage": "https://photo-sphere-viewer.js.org",
   "main": "dist/photo-sphere-viewer.js",
@@ -11,7 +8,6 @@
     "src/",
     "dist/"
   ],
->>>>>>> 26870296
   "authors": [
     {
       "name": "Jérémy Heleine",
@@ -24,46 +20,6 @@
       "homepage": "https://www.strangeplanet.fr"
     }
   ],
-<<<<<<< HEAD
-  "description": "A JavaScript library to display Photo Sphere panoramas",
-  "homepage": "https://photo-sphere-viewer.js.org",
-  "dependencies": {
-    "three": ">= 0.97.0",
-    "uevent": "~1.0.0",
-    "dot": ">=1.0.3"
-  },
-  "devDependencies": {
-    "autoprefixer": "^9.1.5",
-    "foodoc": "^0.0.9",
-    "grunt": "^1.0.0",
-    "grunt-banner": "^0.6.0",
-    "grunt-cli": "^1.3.1",
-    "grunt-contrib-clean": "^2.0.0",
-    "grunt-contrib-concat": "^1.0.0",
-    "grunt-contrib-connect": "^2.0.0",
-    "grunt-contrib-copy": "^1.0.0",
-    "grunt-contrib-cssmin": "^3.0.0",
-    "grunt-contrib-jshint": "^2.0.0",
-    "grunt-contrib-uglify": "^4.0.0",
-    "grunt-contrib-watch": "^1.0.0",
-    "grunt-jscs": "^3.0.1",
-    "grunt-jsdoc": "^2.1.0",
-    "grunt-mocha-test": "^0.13.2",
-    "grunt-open": "^0.2.3",
-    "grunt-postcss": "^0.9.0",
-    "grunt-sass": "^3.0.0",
-    "grunt-sass-lint": "^0.2.2",
-    "grunt-wrap": "^0.3.0",
-    "jit-grunt": "^0.10.0",
-    "mocha": "^5.0.0",
-    "node-sass": "^4.9.1",
-    "nosleep.js": "^0.9.0",
-    "promise-polyfill": "^8.1.0",
-    "simple-cli": "^5.0.0",
-    "time-grunt": "^2.0.0"
-  },
-=======
->>>>>>> 26870296
   "keywords": [
     "photosphere",
     "panorama",
